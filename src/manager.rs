use std::time::UNIX_EPOCH;

use futures::{channel::mpsc, future, AsyncReadExt, Stream, StreamExt};
use log::{error, trace, warn};
use rand::{distributions::Alphanumeric, prelude::ThreadRng, Rng, RngCore};
use serde::{Deserialize, Serialize};

use libsignal_service::{
    attachment_cipher::decrypt_in_place,
    cipher,
    configuration::{ServiceConfiguration, SignalServers, SignalingKey},
<<<<<<< HEAD
    content::{ContentBody, DataMessage, Metadata, SyncMessage},
    groups_v2::{Group, GroupChanges, GroupsManager, InMemoryCredentialsCache},
=======
    content::{ContentBody, DataMessage, SyncMessage},
    groups_v2::{GroupsManager, InMemoryCredentialsCache},
>>>>>>> 141dd785
    messagepipe::ServiceCredentials,
    models::Contact,
    prelude::{
        phonenumber::PhoneNumber,
        protocol::{KeyPair, PrivateKey, PublicKey},
        Content, Envelope, GroupMasterKey, GroupSecretParams, PushService, Uuid,
    },
<<<<<<< HEAD
    proto::{
        sync_message::{self},
        AttachmentPointer, GroupContextV2,
    },
=======
    proto::{sync_message, AttachmentPointer},
>>>>>>> 141dd785
    provisioning::{
        generate_registration_id, LinkingManager, ProvisioningManager, SecondaryDeviceProvisioning,
        VerificationCodeResponse,
    },
    push_service::{
        AccountAttributes, DeviceCapabilities, ProfileKey, ServiceError, WhoAmIResponse,
        DEFAULT_DEVICE_ID,
    },
    receiver::MessageReceiver,
    sender::{AttachmentSpec, AttachmentUploadError},
    utils::{serde_private_key, serde_public_key, serde_signaling_key},
    AccountManager, Profile, ServiceAddress,
};

use libsignal_service_hyper::push_service::HyperPushService;

use crate::cache::CacheCell;
use crate::{config::ConfigStore, Error};

type ServiceCipher<C> = cipher::ServiceCipher<C, C, C, C, ThreadRng>;
type MessageSender<C> =
    libsignal_service::prelude::MessageSender<HyperPushService, C, C, C, C, ThreadRng>;

#[derive(Clone)]
pub struct Manager<ConfigStore, State = New> {
    /// Implementation of a config-store to give to libsignal
    config_store: ConfigStore,
    /// Part of the manager which is persisted in the store.
    state: State,
}

#[derive(Clone, Serialize, Deserialize)]
pub struct RegistrationOptions<'a> {
    pub signal_servers: SignalServers,
    pub phone_number: PhoneNumber,
    pub use_voice_call: bool,
    pub captcha: Option<&'a str>,
    pub force: bool,
}

#[derive(Clone, Serialize, Deserialize)]
pub struct New;

#[derive(Clone, Serialize, Deserialize)]
pub struct Registration {
    phone_number: PhoneNumber,
    use_voice_call: bool,
}

#[derive(Clone, Serialize, Deserialize)]
pub struct Confirmation {
    signal_servers: SignalServers,
    phone_number: PhoneNumber,
    password: String,
}

#[derive(Clone, Serialize, Deserialize)]
pub struct Linking {
    #[serde(with = "serde_signaling_key")]
    signaling_key: SignalingKey,
    password: String,
}

#[derive(Clone, Serialize, Deserialize)]
pub struct Registered {
    #[serde(skip)]
    cache: CacheCell<HyperPushService>,
    signal_servers: SignalServers,
    pub(crate) device_name: Option<String>,
    pub(crate) phone_number: PhoneNumber,
    pub(crate) uuid: Uuid,
    pub(crate) password: String,
    #[serde(with = "serde_signaling_key")]
    pub(crate) signaling_key: SignalingKey,
    pub(crate) device_id: Option<u32>,
    pub(crate) registration_id: u32,
    #[serde(with = "serde_private_key")]
    pub(crate) private_key: PrivateKey,
    #[serde(with = "serde_public_key")]
    pub(crate) public_key: PublicKey,
    pub(crate) profile_key: ProfileKey,
}

impl Manager<Registration> {
    /// Registers a new account with a phone number (and some options).
    ///
    /// The returned value is a [confirmation manager](Manager::confirm_verification_code) which you then
    /// have to use to send the confirmation code.
    ///
    /// ```no_run
    /// #[tokio::main]
    /// async fn main() -> anyhow::Result<()> {
    ///     use std::str::FromStr;
    ///
    ///     use presage::{
    ///         prelude::{phonenumber::PhoneNumber, SignalServers},
    ///         Manager, RegistrationOptions, SledConfigStore,
    ///     };
    ///
    ///     let config_store = SledConfigStore::new("/tmp/presage-example")?;
    ///
    ///     let manager = Manager::register(
    ///         config_store,
    ///         RegistrationOptions {
    ///             signal_servers: SignalServers::Production,
    ///             phone_number: PhoneNumber::from_str("+16137827274")?,
    ///             use_voice_call: false,
    ///             captcha: None,
    ///             force: false,
    ///         },
    ///     )
    ///     .await?;
    ///
    ///     Ok(())
    /// }
    /// ```
    pub async fn register<C: ConfigStore>(
        config_store: C,
        registration_options: RegistrationOptions<'_>,
    ) -> Result<Manager<C, Confirmation>, Error> {
        let RegistrationOptions {
            signal_servers,
            phone_number,
            use_voice_call,
            captcha,
            force,
        } = registration_options;

        // check if we are already registered
        if !force {
            config_store.load_state()?;
        }

        // generate a random 24 bytes password
        let rng = rand::thread_rng();
        let password: String = rng.sample_iter(&Alphanumeric).take(24).collect();

        let service_configuration: ServiceConfiguration = signal_servers.into();
        let mut push_service =
            HyperPushService::new(service_configuration, None, crate::USER_AGENT.to_string());

        let mut provisioning_manager: ProvisioningManager<HyperPushService> =
            ProvisioningManager::new(&mut push_service, phone_number.clone(), password.clone());

        let verification_code_response = if use_voice_call {
            provisioning_manager
                .request_voice_verification_code(captcha, None)
                .await?
        } else {
            provisioning_manager
                .request_sms_verification_code(captcha, None)
                .await?
        };

        if let VerificationCodeResponse::CaptchaRequired = verification_code_response {
            return Err(Error::CaptchaRequired);
        }

        let manager = Manager {
            config_store,
            state: Confirmation {
                signal_servers,
                phone_number,
                password,
            },
        };

        Ok(manager)
    }
}

impl Manager<Linking> {
    /// Links this client as a secondary device from the device used to register the account (usually a phone)
    ///
    /// ```no_run
    /// use presage::{prelude::SignalServers, Manager, SledConfigStore};
    ///
    /// #[tokio::main]
    /// async fn main() -> anyhow::Result<()> {
    ///     let config_store = SledConfigStore::new("/tmp/presage-example")?;
    ///
    ///     Manager::link_secondary_device(
    ///         config_store,
    ///         SignalServers::Production,
    ///         "my-linked-client".into(),
    ///     )
    ///     .await?;
    ///
    ///     // scan the QR code that shows up with your main device
    ///
    ///     Ok(())
    /// }
    /// ```
    pub async fn link_secondary_device<C: ConfigStore>(
        config_store: C,
        signal_servers: SignalServers,
        device_name: String,
    ) -> Result<Manager<C, Registered>, Error> {
        // generate a random 24 bytes password
        let mut rng = rand::thread_rng();
        let password: String = rng.sample_iter(&Alphanumeric).take(24).collect();

        // generate a 52 bytes signaling key
        let mut signaling_key = [0u8; 52];
        rng.fill_bytes(&mut signaling_key);

        let service_configuration: ServiceConfiguration = signal_servers.into();
        let push_service =
            HyperPushService::new(service_configuration, None, crate::USER_AGENT.to_string());

        let mut linking_manager: LinkingManager<HyperPushService> =
            LinkingManager::new(push_service, password.clone());

        let (tx, mut rx) = mpsc::channel(1);

        let (fut1, fut2) = future::join(
            linking_manager.provision_secondary_device(&mut rand::thread_rng(), signaling_key, tx),
            async move {
                while let Some(provisioning_step) = rx.next().await {
                    match provisioning_step {
                        SecondaryDeviceProvisioning::Url(url) => {
                            log::info!("generating qrcode from provisioning link: {}", &url);
                            qr2term::print_qr(url.to_string()).map_err(|e| {
                                log::error!("failed to open qr code: {}", e);
                                Error::QrCodeError(e)
                            })?;
                        }
                        SecondaryDeviceProvisioning::NewDeviceRegistration {
                            phone_number,
                            device_id,
                            registration_id,
                            uuid,
                            private_key,
                            public_key,
                            profile_key,
                        } => {
                            log::info!("successfully registered device {}", &uuid);
                            return Ok((
                                phone_number,
                                device_id.device_id,
                                registration_id,
                                uuid,
                                private_key,
                                public_key,
                                profile_key,
                            ));
                        }
                    }
                }
                Err(Error::NoProvisioningMessageReceived)
            },
        )
        .await;

        let _ = fut1?;
        let (phone_number, device_id, registration_id, uuid, private_key, public_key, profile_key) =
            fut2?;

        let mut manager = Manager {
            config_store,
            state: Registered {
                cache: CacheCell::default(),
                signal_servers,
                device_name: Some(device_name),
                phone_number,
                uuid,
                signaling_key,
                password,
                device_id: Some(device_id),
                registration_id,
                public_key,
                private_key,
                profile_key: ProfileKey(profile_key.try_into().expect("32 bytes for profile key")),
            },
        };

        manager.config_store.save_state(&manager.state)?;

        manager.register_pre_keys().await?;
        manager.set_account_attributes().await?;
        manager.request_contacts_sync().await?;

        Ok(manager)
    }
}

impl<C: ConfigStore> Manager<C, Confirmation> {
    /// Confirm a newly registered account using the code you
    /// received by SMS or phone call.
    ///
    /// Returns a [registered manager](Manager::load_registered) that you can use
    /// to send and receive messages.
    pub async fn confirm_verification_code(
        self,
        confirm_code: u32,
    ) -> Result<Manager<C, Registered>, Error> {
        trace!("confirming verification code");

        // see libsignal-protocol-c / signal_protocol_key_helper_generate_registration_id
        let registration_id = generate_registration_id(&mut rand::thread_rng());
        trace!("registration_id: {}", registration_id);

        let credentials = ServiceCredentials {
            uuid: None,
            phonenumber: self.state.phone_number.clone(),
            password: Some(self.state.password.clone()),
            signaling_key: None,
            device_id: None,
        };

        let service_configuration: ServiceConfiguration = self.state.signal_servers.into();
        let mut push_service = HyperPushService::new(
            service_configuration,
            Some(credentials),
            crate::USER_AGENT.to_string(),
        );

        let mut provisioning_manager: ProvisioningManager<HyperPushService> =
            ProvisioningManager::new(
                &mut push_service,
                self.state.phone_number.clone(),
                self.state.password.to_string(),
            );

        let mut rng = rand::thread_rng();

        // generate a 52 bytes signaling key
        let mut signaling_key = [0u8; 52];
        rng.fill_bytes(&mut signaling_key);

        let mut profile_key = [0u8; 32];
        rng.fill_bytes(&mut profile_key);
        let profile_key = ProfileKey(profile_key);

        let registered = provisioning_manager
            .confirm_verification_code(
                confirm_code,
                AccountAttributes {
                    signaling_key: Some(signaling_key.to_vec()),
                    registration_id,
                    voice: false,
                    video: false,
                    fetches_messages: true,
                    pin: None,
                    registration_lock: None,
                    unidentified_access_key: Some(profile_key.derive_access_key()),
                    unrestricted_unidentified_access: false, // TODO: make this configurable?
                    discoverable_by_phone_number: true,
                    capabilities: DeviceCapabilities {
                        uuid: true,
                        gv2: true,
                        storage: false,
                        gv1_migration: true,
                    },
                },
            )
            .await?;

        let identity_key_pair = KeyPair::generate(&mut rand::thread_rng());

        let phone_number = self.state.phone_number.clone();
        let password = self.state.password.clone();

        trace!("confirmed! (and registered)");

        let mut manager = Manager {
            config_store: self.config_store,
            state: Registered {
                cache: CacheCell::default(),
                signal_servers: self.state.signal_servers,
                device_name: None,
                phone_number,
                uuid: registered.uuid,
                password,
                signaling_key,
                device_id: None,
                registration_id,
                private_key: identity_key_pair.private_key,
                public_key: identity_key_pair.public_key,
                profile_key,
            },
        };

        manager.config_store.save_state(&manager.state)?;

        manager.register_pre_keys().await?;

        Ok(manager)
    }
}

impl<C> Manager<C, Registered>
where
    C: ConfigStore + Clone,
{
    /// Loads a previously registered account from the implemented [ConfigStore].
    ///
    /// Returns a instance of [Manager] you can use to send & receive messages.
    pub fn load_registered(config_store: C) -> Result<Self, Error> {
        let state = config_store.load_state()?;
        Ok(Self {
            config_store,
            state,
        })
    }

    async fn register_pre_keys(&mut self) -> Result<(), Error> {
        let mut account_manager =
            AccountManager::new(self.push_service()?, Some(*self.state.profile_key));

        let (pre_keys_offset_id, next_signed_pre_key_id) = account_manager
            .update_pre_key_bundle(
                &self.config_store.clone(),
                &mut self.config_store.clone(),
                &mut self.config_store.clone(),
                &mut rand::thread_rng(),
                self.config_store.pre_keys_offset_id()?,
                self.config_store.next_signed_pre_key_id()?,
                true,
            )
            .await?;

        self.config_store
            .set_pre_keys_offset_id(pre_keys_offset_id)?;
        self.config_store
            .set_next_signed_pre_key_id(next_signed_pre_key_id)?;

        Ok(())
    }

    async fn set_account_attributes(&mut self) -> Result<(), Error> {
        let mut account_manager =
            AccountManager::new(self.push_service()?, Some(*self.state.profile_key));
        account_manager
            .set_account_attributes(AccountAttributes {
                registration_id: self.state.registration_id,
                signaling_key: None,
                voice: false,
                video: false,
                fetches_messages: true,
                pin: None,
                registration_lock: None,
                unidentified_access_key: Some(self.state.profile_key.derive_access_key()),
                unrestricted_unidentified_access: false,
                discoverable_by_phone_number: true,
                capabilities: DeviceCapabilities {
                    uuid: true,
                    storage: false,
                    gv2: true,
                    gv1_migration: true,
                },
            })
            .await?;
        Ok(())
    }

    /// Request that the primary device to encrypt & send all of its contacts as a message to ourselves
    /// which can be then received, decrypted and stored in the message receiving loop.
    ///
    /// **Note**: If successful, the contacts are not yet received and stored, but will only be
    /// processed when they're received using the `MessageReceiver`.
    pub async fn request_contacts_sync(&self) -> Result<(), Error> {
        let sync_message = SyncMessage {
            request: Some(sync_message::Request {
                r#type: Some(sync_message::request::Type::Contacts as i32),
            }),
            ..Default::default()
        };

        let timestamp = std::time::SystemTime::now()
            .duration_since(UNIX_EPOCH)
            .expect("Time went backwards")
            .as_millis() as u64;

        self.send_message(self.state.uuid, sync_message, timestamp)
            .await?;

        Ok(())
    }

    /// Fetches basic information on the registered device.
    pub async fn whoami(&self) -> Result<WhoAmIResponse, Error> {
        Ok(self.push_service()?.whoami().await?)
    }

    /// Fetches the profile (name, about, status emoji) of the registered user.
    pub async fn retrieve_profile(&self) -> Result<Profile, Error> {
        self.retrieve_profile_by_uuid(self.state.uuid, *self.state.profile_key)
            .await
    }

    /// Fetches the profile of the provided user by UUID and profile key.
    pub async fn retrieve_profile_by_uuid(
        &self,
        uuid: Uuid,
        profile_key: [u8; 32],
    ) -> Result<Profile, Error> {
        let mut account_manager = AccountManager::new(self.push_service()?, Some(profile_key));
        Ok(account_manager.retrieve_profile(uuid).await?)
    }

    /// Returns an iterator on contacts stored in the [ConfigStore].
    ///
    /// **Note:** after [requesting contacts sync](Manager::request_contacts_sync), you need
    /// to start the [receiving message loop](Manager::receive_messages) for contacts to be processed
    pub fn get_contacts(&self) -> Result<impl Iterator<Item = Contact>, Error> {
        Ok(self.config_store.contacts()?.into_iter())
    }

    pub fn get_contact_by_id(&self, id: Uuid) -> Result<Option<Contact>, Error> {
        self.config_store.contact_by_id(id)
    }

    async fn receive_messages_encrypted(
        &self,
    ) -> Result<impl Stream<Item = Result<Envelope, ServiceError>>, Error> {
        let credentials = self.credentials()?.ok_or(Error::NotYetRegisteredError)?;
        let pipe = MessageReceiver::new(self.push_service()?)
            .create_message_pipe(credentials)
            .await?;
        Ok(pipe.stream())
    }

    /// Starts receiving messages.
    ///
    /// Returns a [Stream] of messages to consume.
    ///
    /// **Note**: messages that aren't consumed will be gone, as internally we acknknowledge all messages
    /// upon receival.
    pub async fn receive_messages(&self) -> Result<impl Stream<Item = Content>, Error> {
        struct StreamState<S, C> {
            encrypted_messages: S,
            service_cipher: ServiceCipher<C>,
            push_service: HyperPushService,
            config_store: C,
        }

        let init = StreamState {
            encrypted_messages: Box::pin(self.receive_messages_encrypted().await?),
            service_cipher: self.new_service_cipher()?,
            push_service: self.push_service()?,
            config_store: self.config_store.clone(),
        };

        Ok(futures::stream::unfold(init, |mut state| async move {
            loop {
                match state.encrypted_messages.next().await {
                    Some(Ok(envelope)) => {
                        match state.service_cipher.open_envelope(envelope).await {
                            Ok(Some(Content {
<<<<<<< HEAD
                                metadata: Metadata { .. },
=======
>>>>>>> 141dd785
                                body:
                                    ContentBody::SynchronizeMessage(SyncMessage {
                                        contacts: Some(contacts),
                                        ..
                                    }),
                                ..
                            })) => {
                                let mut message_receiver =
                                    MessageReceiver::new(state.push_service.clone());
                                match message_receiver.retrieve_contacts(&contacts).await {
                                    Ok(contacts_iter) => {
                                        if let Err(e) = state
                                            .config_store
                                            .save_contacts(contacts_iter.filter_map(Result::ok))
                                        {
                                            error!("failed to save contacts: {}", e)
                                        }
                                    }
                                    Err(e) => error!("failed to retrieve contacts: {}", e),
                                }
                            }
                            Ok(Some(content)) => return Some((content, state)),
                            Ok(None) => warn!("Empty envelope..., message will be skipped!"),
                            Err(e) => {
                                error!("Error opening envelope: {:?}, message will be skipped!", e);
                            }
                        }
                    }
                    Some(Err(e)) => error!("Error: {}", e),
                    None => return None,
                }
            }
        }))
    }

    /// Sends a messages to the provided [ServiceAddress].
    /// The timestamp should be set to now and is used by Signal mobile apps
    /// to order messages later, and apply reactions.
    pub async fn send_message(
        &self,
        recipient_addr: impl Into<ServiceAddress>,
        message: impl Into<ContentBody>,
        timestamp: u64,
    ) -> Result<(), Error> {
        let mut sender = self.new_message_sender()?;

        let online_only = false;
        sender
            .send_message(
                &recipient_addr.into(),
                None,
                message,
                timestamp,
                online_only,
            )
            .await?;

        Ok(())
    }

    /// Uploads attachments prior to linking them in a message.
    pub async fn upload_attachments(
        &self,
        attachments: Vec<(AttachmentSpec, Vec<u8>)>,
    ) -> Result<Vec<Result<AttachmentPointer, AttachmentUploadError>>, Error> {
        let sender = self.new_message_sender()?;
        let upload = future::join_all(attachments.into_iter().map(move |(spec, contents)| {
            let mut sender = sender.clone();
            async move { sender.upload_attachment(spec, contents).await }
        }));
        Ok(upload.await)
    }

    /// Sends one message in a group (v2).
    pub async fn send_message_to_group(
        &self,
        recipients: impl IntoIterator<Item = ServiceAddress>,
        message: DataMessage,
        timestamp: u64,
    ) -> Result<(), Error> {
        let mut sender = self.new_message_sender()?;

        let recipients: Vec<_> = recipients.into_iter().collect();

        let online_only = false;
        let results = sender
            .send_message_to_group(recipients, None, message, timestamp, online_only)
            .await;

        // return first error if any
        results.into_iter().find(|res| res.is_err()).transpose()?;

        Ok(())
    }

    /// Clears all sessions established wiht [recipient](ServiceAddress).
    pub async fn clear_sessions(&self, recipient: &ServiceAddress) -> Result<(), Error> {
        self.config_store
            .delete_all_sessions(&recipient.identifier())
            .await?;
        Ok(())
    }

    pub async fn get_group_v2(&self, group_master_key: GroupMasterKey) -> Result<Group, Error> {
        let service_configuration: ServiceConfiguration = self.state.signal_servers.into();
        let server_public_params = service_configuration.zkgroup_server_public_params;

        let mut groups_v2_credentials_cache = InMemoryCredentialsCache::default();
        let mut groups_v2_manager = GroupsManager::new(
            self.push_service()?,
            &mut groups_v2_credentials_cache,
            server_public_params,
        );

        let group_secret_params = GroupSecretParams::derive_from_master_key(group_master_key);
        let authorization = groups_v2_manager
            .get_authorization_for_today(self.state.uuid, group_secret_params)
            .await?;

        Ok(groups_v2_manager
            .get_group(group_secret_params, authorization)
            .await?)
    }

    /// Decrypts a blob of [GroupContextV2] and deserializes it in a higher level [GroupChanges] struct.
    pub fn decrypt_group_context(
        &self,
        group_context: GroupContextV2,
    ) -> Result<Option<GroupChanges>, Error> {
        let service_configuration: ServiceConfiguration = self.state.signal_servers.into();
        let server_public_params = service_configuration.zkgroup_server_public_params;
        let mut groups_v2_credentials_cache = InMemoryCredentialsCache::default();
        let groups_v2_manager = GroupsManager::new(
            self.push_service()?,
            &mut groups_v2_credentials_cache,
            server_public_params,
        );

        let group_changes = groups_v2_manager
            .decrypt_group_context(group_context)
            .map_err(|e| ServiceError::GroupsV2DecryptionError(e))?;

        Ok(group_changes)
    }

    /// Downloads and decrypts a single attachment.
    pub async fn get_attachment(
        &self,
        attachment_pointer: &AttachmentPointer,
    ) -> Result<Vec<u8>, Error> {
        let mut service = self.push_service()?;
        let mut attachment_stream = service.get_attachment(attachment_pointer).await?;

        // We need the whole file for the crypto to check out
        let mut ciphertext = Vec::new();
        let len = attachment_stream.read_to_end(&mut ciphertext).await?;

        trace!("downloaded encrypted attachment of {} bytes", len);

        let key: [u8; 64] = attachment_pointer.key().try_into()?;
        decrypt_in_place(key, &mut ciphertext)?;

        Ok(ciphertext)
    }

    fn credentials(&self) -> Result<Option<ServiceCredentials>, Error> {
        Ok(Some(ServiceCredentials {
            uuid: Some(self.state.uuid),
            phonenumber: self.state.phone_number.clone(),
            password: Some(self.state.password.clone()),
            signaling_key: Some(self.state.signaling_key),
            device_id: self.state.device_id,
        }))
    }

    /// Returns a clone of a cached push service.
    ///
    /// If no service is yet cached, it will create and cache one.
    fn push_service(&self) -> Result<HyperPushService, Error> {
        self.state.cache.get(|| {
            let credentials = self.credentials()?;
            let service_configuration: ServiceConfiguration = self.state.signal_servers.into();

            Ok(HyperPushService::new(
                service_configuration,
                credentials,
                crate::USER_AGENT.to_string(),
            ))
        })
    }

    /// Creates a new message sender.
    fn new_message_sender(&self) -> Result<MessageSender<C>, Error> {
        let local_addr = ServiceAddress {
            uuid: Some(self.state.uuid),
            phonenumber: Some(self.state.phone_number.clone()),
            relay: None,
        };

        Ok(MessageSender::new(
            self.push_service()?,
            self.new_service_cipher()?,
            rand::thread_rng(),
            self.config_store.clone(),
            self.config_store.clone(),
            local_addr,
            self.state.device_id.unwrap_or(DEFAULT_DEVICE_ID),
        ))
    }

    /// Creates a new service cipher.
    fn new_service_cipher(&self) -> Result<ServiceCipher<C>, Error> {
        let service_configuration: ServiceConfiguration = self.state.signal_servers.into();
        let unidentified_sender_trust_root = PublicKey::deserialize(
            &base64::decode(&service_configuration.unidentified_sender_trust_root).unwrap(),
        )?;
        let service_cipher = ServiceCipher::new(
            self.config_store.clone(),
            self.config_store.clone(),
            self.config_store.clone(),
            self.config_store.clone(),
            rand::thread_rng(),
            unidentified_sender_trust_root,
        );

        Ok(service_cipher)
    }
}<|MERGE_RESOLUTION|>--- conflicted
+++ resolved
@@ -9,13 +9,8 @@
     attachment_cipher::decrypt_in_place,
     cipher,
     configuration::{ServiceConfiguration, SignalServers, SignalingKey},
-<<<<<<< HEAD
     content::{ContentBody, DataMessage, Metadata, SyncMessage},
     groups_v2::{Group, GroupChanges, GroupsManager, InMemoryCredentialsCache},
-=======
-    content::{ContentBody, DataMessage, SyncMessage},
-    groups_v2::{GroupsManager, InMemoryCredentialsCache},
->>>>>>> 141dd785
     messagepipe::ServiceCredentials,
     models::Contact,
     prelude::{
@@ -23,14 +18,10 @@
         protocol::{KeyPair, PrivateKey, PublicKey},
         Content, Envelope, GroupMasterKey, GroupSecretParams, PushService, Uuid,
     },
-<<<<<<< HEAD
     proto::{
         sync_message::{self},
         AttachmentPointer, GroupContextV2,
     },
-=======
-    proto::{sync_message, AttachmentPointer},
->>>>>>> 141dd785
     provisioning::{
         generate_registration_id, LinkingManager, ProvisioningManager, SecondaryDeviceProvisioning,
         VerificationCodeResponse,
@@ -581,10 +572,7 @@
                     Some(Ok(envelope)) => {
                         match state.service_cipher.open_envelope(envelope).await {
                             Ok(Some(Content {
-<<<<<<< HEAD
                                 metadata: Metadata { .. },
-=======
->>>>>>> 141dd785
                                 body:
                                     ContentBody::SynchronizeMessage(SyncMessage {
                                         contacts: Some(contacts),
